{
  "name": "tapping-agent",
  "version": "0.1.0",
  "type": "module",
  "main": "index.js",
  "engines": {
    "node": ">=18.0.0",
    "pnpm": ">=8.0.0"
  },
  "packageManager": "pnpm@8.15.4",
  "mastra": {
    "entry": "src/mastra/index.ts"
  },
  "scripts": {
    "preinstall": "node scripts/preinstall.js",
    "build": "tsc",
    "start": "tsx src/index.ts",
    "dev": "NODE_OPTIONS='--max-old-space-size=8192 --expose-gc' tsx src/index.ts",
    "test": "node test/ckb-test.js",
    "test:direct": "node test/direct-test.js",
    "test:simple": "node test/ckb-test.js --simple",
    "test:verbose": "node test/ckb-test.js --verbose",
    "test:nostr-retweet": "tsx test/test-nostr-retweet.js",
    "ckb:index-docs": "tsx src/cli/rag.ts index",
    "ckb:rebuild-index": "node --expose-gc --max-old-space-size=1024 ./node_modules/.bin/tsx src/cli/rag.ts rebuild",
    "ckb:query-docs": "tsx src/cli/rag.ts query",
    "ckb:discord-bot": "tsx src/services/ckbDocBot.ts",
    "nostr": "tsx src/services/nostrMonitoring.ts",
    "nostr:historical": "tsx src/services/nostrMonitoring.ts historical",
    "nostr:realtime": "tsx src/services/nostrMonitoring.ts realtime",
    "all": "tsx src/index.ts",
    "stream-process": "node --max-old-space-size=8192 --expose-gc dist/src/cli/stream-process.js",
    "github": "node --max-old-space-size=8192 --expose-gc dist/src/cli/stream-process.js github",
    "check-memory": "node --max-old-space-size=8192 --expose-gc dist/src/cli/stream-process.js check-memory",
    "clear-vectors": "node --max-old-space-size=8192 --expose-gc dist/src/cli/stream-process.js clear-vectors --confirm"
  },
  "keywords": [
    "ckb",
    "nervos",
    "discord",
    "bot",
    "rag",
    "ai",
    "documentation"
  ],
  "author": "",
  "license": "MIT",
  "description": "A Discord bot for answering technical questions about the Nervos CKB blockchain",
  "dependencies": {
    "@ai-sdk/openai": "^1.3.10",
    "@ckb-ccc/core": "^1.8.0",
    "@mastra/core": "0.8.2",
    "@mastra/deployer": "0.2.8",
    "@mastra/memory": "0.2.9",
    "@mastra/pg": "0.2.9",
    "@mastra/rag": "^0.1.17",
    "@mendable/firecrawl-js": "^1.22.1",
    "@octokit/rest": "^20.1.2",
    "@types/commander": "^2.12.5",
    "@types/pg": "^8.11.11",
    "ai": "^4.3.4",
    "axios": "^1.8.4",
    "cheerio": "^1.0.0",
    "commander": "^13.1.0",
    "discord.js": "^14.18.0",
    "dotenv": "^16.5.0",
    "express": "^4.21.2",
    "node-cron": "^3.0.3",
    "nostr-tools": "^2.12.0",
    "pg": "^8.14.1",
    "twitter-api-v2": "^1.22.0",
<<<<<<< HEAD
    "zod": "^3.21.4",
    "zod-to-json-schema": "^3.21.4"
=======
    "zod": "^3.24.2",
    "zod-to-json-schema": "^3.24.3"
>>>>>>> 2d89c516
  },
  "devDependencies": {
    "@types/express": "^4.17.21",
    "@types/node": "^22.14.0",
    "@types/node-cron": "^3.0.11",
    "@vercel/node": "^5.1.14",
    "esm-module-alias": "^2.2.1",
    "ts-node": "^10.9.2",
    "tsx": "^4.19.3",
    "typescript": "^5.8.3"
  }
}<|MERGE_RESOLUTION|>--- conflicted
+++ resolved
@@ -69,13 +69,8 @@
     "nostr-tools": "^2.12.0",
     "pg": "^8.14.1",
     "twitter-api-v2": "^1.22.0",
-<<<<<<< HEAD
-    "zod": "^3.21.4",
-    "zod-to-json-schema": "^3.21.4"
-=======
     "zod": "^3.24.2",
     "zod-to-json-schema": "^3.24.3"
->>>>>>> 2d89c516
   },
   "devDependencies": {
     "@types/express": "^4.17.21",
